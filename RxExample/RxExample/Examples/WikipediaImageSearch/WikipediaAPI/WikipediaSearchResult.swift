--- conflicted
+++ resolved
@@ -15,53 +15,48 @@
     let title: String
     let description: String
     let URL: NSURL
-    
+
     init(title: String, description: String, URL: NSURL) {
         self.title = title
         self.description = description
         self.URL = URL
     }
-    
+
     // tedious parsing part
     static func parseJSON(json: [AnyObject]) -> RxResult<[WikipediaSearchResult]> {
         let rootArrayTyped = json.map { $0 as? [AnyObject] }
             .filter { $0 != nil }
             .map { $0! }
-        
+
         if rootArrayTyped.count != 3 {
             return failure(WikipediaParseError)
         }
-        
-<<<<<<< HEAD
-        let titleAndDescription = Array(Zip2Sequence(rootArrayTyped[0], rootArrayTyped[1]))
-        let titleDescriptionAndUrl: [((AnyObject, AnyObject), AnyObject)] = Array(Zip2Sequence(titleAndDescription, rootArrayTyped[2]))
-=======
-        let titleAndDescription = Array(Swift.Zip2(rootArrayTyped[0], rootArrayTyped[1]))
-        let titleDescriptionAndUrl: [((AnyObject, AnyObject), AnyObject)] = Array(Swift.Zip2(titleAndDescription, rootArrayTyped[2]))
->>>>>>> f978d02c
+
+        let titleAndDescription = Array(Swift.zip(rootArrayTyped[0], rootArrayTyped[1]))
+        let titleDescriptionAndUrl: [((AnyObject, AnyObject), AnyObject)] = Array(Swift.zip(titleAndDescription, rootArrayTyped[2]))
         
         let searchResults: [RxResult<WikipediaSearchResult>] = titleDescriptionAndUrl.map ( { result -> RxResult<WikipediaSearchResult> in
             let (first, url) = result
             let (title, description) = first
-            
+
             let titleString = title as? String,
             descriptionString = description as? String,
             urlString = url as? String
-            
+
             if titleString == nil || descriptionString == nil || urlString == nil {
                 return failure(WikipediaParseError)
             }
-            
+
             let URL = NSURL(string: urlString!)
             if URL == nil {
                 return failure(WikipediaParseError)
             }
-            
+
             return success(WikipediaSearchResult(title: titleString!, description: descriptionString!, URL: URL!))
         })
-        
+
         let values = (searchResults.filter { $0.isSuccess }).map { $0.get() }
-        
+
         return success(values)
     }
 }